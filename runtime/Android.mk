--- conflicted
+++ resolved
@@ -131,10 +131,7 @@
   mirror/string.cc \
   mirror/throwable.cc \
   monitor.cc \
-<<<<<<< HEAD
-=======
   monitor_event.cc \
->>>>>>> cea62bcb
   nanoscope_sampler.cc \
   native_bridge_art_interface.cc \
   native/dalvik_system_DexFile.cc \
