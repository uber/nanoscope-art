--- conflicted
+++ resolved
@@ -20,6 +20,7 @@
 #include "base/mutex.h"
 #include "thread.h"
 #include "utils.h"
+#include "runtime.h"
 #include <sstream>
 #include <string.h>
 #include <stdio.h>
@@ -77,7 +78,10 @@
   // Thread current nanoscope watcher thread is monitoring
   Thread* monitored_thread_;
 
-  explicit NanoscopePropertyWatcher(Thread* t, std::string _package_name) : package_name_(_package_name), monitored_thread_(t) {}
+  bool monitor_tracing_enabled_;
+
+  explicit NanoscopePropertyWatcher(Thread* t, std::string _package_name) : package_name_(_package_name)
+  , monitored_thread_(t), monitor_tracing_enabled_(false) {}
 
   void watch() {
     refresh_state(Thread::Current());
@@ -107,11 +111,7 @@
       NanoscopeSampler::StopSampling();
       stop_tracing(self);
     } else {
-<<<<<<< HEAD
-      if (!output_path.empty()) return;
-=======
       if (!output_path_.empty()) return;
->>>>>>> f6873173
 
       std::stringstream ss(value);
 
@@ -129,7 +129,12 @@
       }
 
       std::string timer_mode;
-      std::getline(ss, timer_mode);
+      std::string monitor_tracing = "";
+      if(std::getline(ss, timer_mode, ':')){
+        std::getline(ss, monitor_tracing);
+      } else {
+        std::getline(ss, timer_mode);
+      }
 
       SampleMode sample_mode;
       if(timer_mode == "perf_timer"){
@@ -142,22 +147,20 @@
         LOG(INFO) << "nanoscope: sampling disabled";
         sample_mode = kSampleDisabled;
       }
+      monitor_tracing_enabled_ = (monitor_tracing == "lock_tracing");
 
       start_tracing(self, output_dir_ + "/" + output_filename);
       if(sample_mode != kSampleDisabled){
         NanoscopeSampler::StartSampling(monitored_thread_, sample_mode);
       }
+
     }
   }
 
   std::string get_system_property_value() {
     char* buffer = new char[1028];
 #if defined(__ANDROID__)
-<<<<<<< HEAD
-    for (std::string watched_property : watched_properties) {
-=======
     for (std::string watched_property : watched_properties_) {
->>>>>>> f6873173
       int length = __system_property_get(watched_property.c_str(), buffer);
       if (length > 0) break;
     }
@@ -173,12 +176,21 @@
     Locks::mutator_lock_->SharedLock(self);
     monitored_thread_->StartTracing();
     Locks::mutator_lock_->SharedUnlock(self);
+
+    if(monitor_tracing_enabled_){
+      // Set up lock info tracing
+      Runtime::Current()->StartMonitorTracing(monitored_thread_->GetTid());
+    }
   }
 
   void stop_tracing(Thread* self) {
     if (output_path_.empty()) {
       LOG(ERROR) << "nanoscope: No output path found.";
       return;
+    }
+    if(monitor_tracing_enabled_){
+      Runtime::Current()->StopMonitorTracing();
+      monitor_tracing_enabled_ = false;
     }
 
     // Stop tracing
